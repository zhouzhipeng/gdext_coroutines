use std::ops::{Coroutine, CoroutineState};
use std::pin::Pin;

use godot::classes::node::ProcessMode;
use godot::prelude::*;

use crate::OnFinishCall;
use crate::prelude::*;
use crate::yielding::SpireYield;

/// Builder struct for customizing coroutine behavior.
#[must_use]
pub struct CoroutineBuilder<R: 'static + ToGodot = ()> {
	pub(crate) f: Box<dyn Unpin + Coroutine<(), Yield = SpireYield, Return = Variant>>,
	pub(crate) owner: Gd<Node>,
	/// Determines if the coroutine should be polled in [_process](INode::process)
	/// or [_physics_process](INode::physics_process)
	pub(crate) poll_mode: PollMode,
	/// Godot [ProcessMode] which the coroutine should run in.
	pub(crate) process_mode: ProcessMode,
	/// Whether the coroutine should be started automatically.
	pub(crate) auto_start: bool,
	/// A list of callables to invoke when the coroutine finishes.
	///
	/// The callables will be invoked with the coroutine's return value as a Variant.
	pub(crate) calls_on_finish: Vec<OnFinishCall>,
	/// Type hint for the coroutine's return value.
	pub(crate) type_hint: std::marker::PhantomData<R>,
}

impl<R> CoroutineBuilder<R>
	where
		R: 'static + ToGodot,
{
	/// Creates a new coroutine builder with default settings.
	#[doc(hidden)]
	pub fn new_coroutine(
		owner: Gd<Node>,
		f: impl 'static + Unpin + Coroutine<(), Yield = SpireYield, Return = R>,
	) -> CoroutineBuilder<R> {
		let wrapper =
			#[coroutine] move || {
				let mut f = f;

				loop {
					let pin = Pin::new(&mut f);
					match pin.resume(()) {
						CoroutineState::Yielded(_yield) => {
							yield _yield;
						}
						CoroutineState::Complete(result) => {
							return result.to_variant();
						}
					}
				}
			};

		Self {
			f: Box::new(wrapper),
			owner,
			poll_mode: PollMode::Process,
			process_mode: ProcessMode::INHERIT,
			auto_start: true,
			calls_on_finish: Vec::new(),
			type_hint: std::marker::PhantomData,
		}
	}
	
	/// Creates a new coroutine builder with default settings.
	/// 
	/// Instead of running a regular Rust Coroutine, this runs a [Future](std::future::Future) in a background thread.
	#[cfg(feature = "async")]
	#[doc(hidden)]
	pub fn new_async_task(
		owner: Gd<Node>,
		f: impl std::future::Future<Output = R> + Send + 'static,
	) -> CoroutineBuilder<R>
		where
			R: Send,
	{
		let task = smol::spawn(f);

		let routine =
			#[coroutine] move || {
				while !task.is_finished() {
					yield frames(1);
				}

				smol::block_on(task).to_variant()
			};

		CoroutineBuilder {
			f: Box::new(routine),
			owner,
			poll_mode: PollMode::Process,
			process_mode: ProcessMode::INHERIT,
			auto_start: true,
			calls_on_finish: Vec::new(),
			type_hint: std::marker::PhantomData,
		}
	}

	/// Whether the coroutine should be started automatically upon spawning.
	///
	/// If false, you'll have to manually call [SpireCoroutine::resume] after spawning.
	pub fn auto_start(self, auto_start: bool) -> Self {
		Self {
			auto_start,
			..self
		}
	}

	/// Godot [ProcessMode] which the coroutine should run in.
	pub fn process_mode(self, process_mode: ProcessMode) -> Self {
		Self {
			process_mode,
			..self
		}
	}

	/// Determines if the coroutine should be polled in [_process](INode::process)
	/// or [_physics_process](INode::physics_process)
	pub fn poll_mode(self, poll_mode: PollMode) -> Self {
		Self {
			poll_mode,
			..self
		}
	}

	/// Adds `f` to the list of closures that will be invoked when the coroutine finishes.
	///
	/// The return value of the coroutine(`T`) will be passed to `f`.
	/// 
	/// [finished](SIGNAL_FINISHED) is only emitted if the coroutine finishes normally.
	/// 
	/// Some cases where the coroutine's end is considered "abnormal":
	/// - The parent node of the coroutine was deleted (freed)
	/// - The coroutine's main closure panics
	/// - The coroutine ends with [force_run_to_completion](SpireCoroutine::force_run_to_completion)
	/// - The coroutine ends with [kill](SpireCoroutine::kill)
	///
	/// # Example
	///
	/// ```no_run
	/// #![feature(coroutines)]
	/// use godot::prelude::*;
	/// use gdext_coroutines::prelude::*;
	///
	/// fn showcase_finish(node: Gd<Node2D>) {
	///     node.coroutine(
	///         #[coroutine] || { 
	///             yield frames(2);
	///             return 5;
	///         })
	///         .on_finish(|res| println!("Coroutine finished, result: {res}"))
	///         .spawn();
	/// }
	/// ```
	pub fn on_finish(
		self,
		f: impl 'static + FnOnce(R),
	) -> Self
		where
			R: FromGodot,
	{
		let wrapper =
			move |var: Variant| {
				match var.try_to::<R>() {
					Ok(r) => { f(r); }
					Err(err) => {
						godot_error!("{err}");
					}
				}
			};

		let mut calls_on_finish = self.calls_on_finish;
		calls_on_finish.push(OnFinishCall::Closure(Box::new(wrapper)));

		Self {
			calls_on_finish,
			..self
		}
	}

	/// See [on_finish](SpireCoroutine::on_finish)
	/// 
	/// This variant takes a [Callable] instead of a closure.
	pub fn on_finish_callable(
		self,
		callable: Callable,
	) -> Self
		where
			R: FromGodot,
	{
		let mut calls_on_finish = self.calls_on_finish;
		calls_on_finish.push(OnFinishCall::Callable(callable));

		Self {
			calls_on_finish,
			..self
		}
	}

	/// Completes the builder, spawning the coroutine's executor.
	///
	/// The executor is the type [SpireCoroutine], a node that will be added as a child of `owner`.
	///
	/// # Example
	///
	/// ```no_run
	/// #![feature(coroutines)]
	/// use godot::prelude::*;
	/// use gdext_coroutines::prelude::*;
	///
	/// fn showcase_spawn(node: Gd<Node2D>) {
	///     let builder = 
	///         node.coroutine(
	///             #[coroutine] || {
	///                 yield frames(5);
	///                 yield seconds(5.0);
	///             });
	///
	///     let coroutine: Gd<SpireCoroutine> = builder.spawn();
	/// }
	/// ```
	pub fn spawn(self) -> Gd<SpireCoroutine> {
		let mut coroutine =
			Gd::from_init_fn(|base| {
				SpireCoroutine {
					base,
					coroutine: Some(self.f),
					poll_mode: self.poll_mode,
					last_yield: None,
					paused: !self.auto_start,
					calls_on_finish: self.calls_on_finish,
				}
			});

		coroutine.set_process_priority(256);
		coroutine.set_physics_process_priority(256);

		coroutine.set_process_mode(self.process_mode);

		let mut owner = self.owner;
<<<<<<< HEAD
		owner.add_child(coroutine.clone());
=======
		owner.add_child(
			{
				#[cfg(not(feature = "temp_gdext_patch"))]
				{ coroutine.clone().upcast() }
				#[cfg(feature = "temp_gdext_patch")]
				{ coroutine.clone() }
			}
		);
>>>>>>> bc2dc51c

		coroutine
	}
}<|MERGE_RESOLUTION|>--- conflicted
+++ resolved
@@ -228,7 +228,7 @@
 			Gd::from_init_fn(|base| {
 				SpireCoroutine {
 					base,
-					coroutine: Some(self.f),
+					coroutine: self.f,
 					poll_mode: self.poll_mode,
 					last_yield: None,
 					paused: !self.auto_start,
@@ -242,18 +242,7 @@
 		coroutine.set_process_mode(self.process_mode);
 
 		let mut owner = self.owner;
-<<<<<<< HEAD
 		owner.add_child(coroutine.clone());
-=======
-		owner.add_child(
-			{
-				#[cfg(not(feature = "temp_gdext_patch"))]
-				{ coroutine.clone().upcast() }
-				#[cfg(feature = "temp_gdext_patch")]
-				{ coroutine.clone() }
-			}
-		);
->>>>>>> bc2dc51c
 
 		coroutine
 	}
