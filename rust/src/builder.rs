--- conflicted
+++ resolved
@@ -80,7 +80,7 @@
 	}
 
 
-	
+
 	/// Creates a new coroutine builder with default settings.
 	/// 
 	/// Instead of running a regular Rust Coroutine, this runs a [Future](std::future::Future) in a background thread.
@@ -285,7 +285,6 @@
 		coroutine.set_process_mode(self.process_mode);
 
 		let mut owner = self.owner;
-<<<<<<< HEAD
 
 		//remove all other coroutine nodes firstly
 		// println!("childs : {:?}", owner.get_children());
@@ -294,10 +293,6 @@
 		}
 
 		owner.add_child_ex(&coroutine).force_readable_name(true).done();
-=======
-		// In case this is being called outside the main thread
-		owner.call_deferred("add_child", &[coroutine.to_variant()]);
->>>>>>> 29aa06d1
 
 		coroutine
 	}
