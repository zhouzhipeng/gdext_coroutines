[package]
name = "gdext_coroutines"
version = "0.4.2"
authors = ["Houtamelo"]
edition = "2021"
description = "Run Rust Async functions and Coroutines in Godot 4.2+ (through GDExtension), inspired on Unity's Coroutines design."
license = "MIT"
repository = "https://github.com/Houtamelo/gdext_coroutines"
categories = ["game-development", "api-bindings", "asynchronous"]
keywords = ["godot", "coroutines", "gdextension", "async"]
readme = "../README.md"
exclude = [
    ".idea/*"
]

[lib]
crate-type = ["lib", "cdylib"]

[dependencies]
#godot = { version = "0.1", features = ["experimental-threads"] }
#godot = { git="https://github.com/zhouzhipeng/gdext.git", branch = "master", features = ["serde"]}
godot = {  path="/Users/zhouzhipeng/RustroverProjects/gdext/godot", features = ["serde"]}
smol = { version = "2.0", optional = true }

[features]
default = []
<<<<<<< HEAD
async = ["dep:smol", "godot/experimental-threads"]
=======
async = ["dep:smol"]
temp_gdext_patch = []
>>>>>>> bc2dc51c

[package.metadata.docs.rs]
rustdoc-args = ["--cfg", "docsrs"]<|MERGE_RESOLUTION|>--- conflicted
+++ resolved
@@ -24,12 +24,8 @@
 
 [features]
 default = []
-<<<<<<< HEAD
 async = ["dep:smol", "godot/experimental-threads"]
-=======
-async = ["dep:smol"]
 temp_gdext_patch = []
->>>>>>> bc2dc51c
 
 [package.metadata.docs.rs]
 rustdoc-args = ["--cfg", "docsrs"]