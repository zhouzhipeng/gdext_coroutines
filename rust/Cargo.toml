--- conflicted
+++ resolved
@@ -17,23 +17,14 @@
 crate-type = ["lib", "cdylib"]
 
 [dependencies]
-<<<<<<< HEAD
 #godot = { version = "0.1", features = ["experimental-threads"] }
 #godot = { git="https://github.com/zhouzhipeng/gdext.git", branch = "master", features = ["serde"]}
 godot = {  path="/Users/zhouzhipeng/RustroverProjects/gdext/godot", features = ["serde"]}
-=======
-godot = { package = "godot", git = "https://github.com/godot-rust/gdext" }
->>>>>>> f9fa6080
 smol = { version = "2.0", optional = true }
 
 [features]
 default = []
-<<<<<<< HEAD
-async = ["dep:smol", "godot/experimental-threads"]
-temp_gdext_patch = []
-=======
 async = ["dep:smol"]
->>>>>>> f9fa6080
 
 [package.metadata.docs.rs]
 rustdoc-args = ["--cfg", "docsrs"]